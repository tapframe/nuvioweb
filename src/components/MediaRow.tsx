'use client';

import React, { useRef, useState } from 'react';
import Box from '@mui/material/Box';
import Typography from '@mui/material/Typography';
import Image from 'next/image';
import { useRouter } from 'next/navigation';
import { SxProps, Theme } from '@mui/material/styles';
import Skeleton from '@mui/material/Skeleton';
import IconButton from '@mui/material/IconButton';
import ArrowBackIosNewIcon from '@mui/icons-material/ArrowBackIosNew';
import ArrowForwardIosIcon from '@mui/icons-material/ArrowForwardIos';

// Add the image enhancement helper function
const getEnhancedImageUrl = (url: string): string => {
  if (!url) return '';
  
  // Convert metahub background URLs from medium to large
  if (url.includes('images.metahub.space/background/medium/')) {
    return url.replace('/background/medium/', '/background/large/');
  }
  
  // Convert metahub poster URLs from medium to large if needed
  if (url.includes('images.metahub.space/poster/medium/')) {
    return url.replace('/poster/medium/', '/poster/large/');
  }
  
  // Convert metahub logo URLs from medium to large if needed
  if (url.includes('images.metahub.space/logo/medium/')) {
    return url.replace('/logo/medium/', '/logo/large/');
  }
  
  return url;
};

interface MediaItem {
  id: string | number;
  imageUrl: string;
  alt: string;
  type?: string; // Add type for content categorization (movie, series, etc.)
  logoUrl?: string; // Add logoUrl here as well
  isLoading?: boolean; // Flag to indicate loading state
}

interface MediaRowProps {
  title: string;
  items: MediaItem[];
  addonId?: string; // Optional addon ID for tracking source
  disableBottomMargin?: boolean; // New prop
  imageType?: 'poster' | 'backdrop'; // New prop for image aspect ratio
}

const MediaRow: React.FC<MediaRowProps> = ({ title, items, addonId, disableBottomMargin, imageType = 'poster' }) => {
  const router = useRouter();
  const rowRef = useRef<HTMLDivElement>(null);
  const [showControls, setShowControls] = useState(false);
  const [canScrollLeft, setCanScrollLeft] = useState(false);
  const [canScrollRight, setCanScrollRight] = useState(false);
  
  // Split the title by the bullet character to separate catalog name from addon name
  const titleParts = title.split(' • ');
  const catalogName = titleParts[0];
  const addonName = titleParts.length > 1 ? titleParts[1] : null;
  
  // Handle click on media item
  const handleItemClick = (item: MediaItem) => {
    // Navigate to the details page with the item ID and addon ID (if available)
    const type = item.type || 'movie'; // Default to movie if type is not provided
    router.push(`/details/${type}/${item.id}?${addonId ? `addonId=${addonId}` : ''}`);
  };

  const isBackdrop = imageType === 'backdrop';

  // Check if we can scroll left or right
  const checkScrollability = () => {
    if (rowRef.current) {
      setCanScrollLeft(rowRef.current.scrollLeft > 0);
      setCanScrollRight(
        rowRef.current.scrollLeft < 
        rowRef.current.scrollWidth - rowRef.current.clientWidth - 10 // 10px threshold
      );
    }
  };

  // Scroll the row left or right
  const handleScroll = (direction: 'left' | 'right') => {
    if (rowRef.current) {
      const scrollAmount = rowRef.current.clientWidth * 0.8; // Scroll 80% of the visible width
      const newPosition = direction === 'left' 
        ? rowRef.current.scrollLeft - scrollAmount 
        : rowRef.current.scrollLeft + scrollAmount;
      
      rowRef.current.scrollTo({
        left: newPosition,
        behavior: 'smooth'
      });
      
      // Update scroll buttons visibility after scrolling
      setTimeout(checkScrollability, 400); // Check after scroll animation
    }
  };

  const getItemSx = (): SxProps<Theme> => {
    const baseStyles: SxProps<Theme> = {
      position: 'relative',
      borderRadius: '2px',
      overflow: 'hidden',
      backgroundColor: 'grey.800',
      transition: 'transform 0.3s ease, box-shadow 0.3s ease',
      '&:hover': {
        transform: 'scale(1.07) translateZ(0)', // Slightly more pop, ensure hardware acceleration
        cursor: 'pointer',
        boxShadow: '0px 8px 20px rgba(0,0,0,0.6)',
        zIndex: 10, // Ensure hovered item comes to the front
      }
    };

    if (isBackdrop) {
      return {
        ...baseStyles,
        minWidth: { xs: '220px', sm: '280px', md: '320px' }, // Width for backdrop
        height: { xs: '124px', sm: '158px', md: '180px' },   // Height for 16:9 (width * 9/16)
        // aspectRatio is NOT set here, width/height define it
      };
    } else {
      // Poster styles
      return {
        ...baseStyles,
        minWidth: { xs: '140px', sm: '170px', md: '200px' },
        aspectRatio: '2 / 3', // aspectRatio IS set here
      };
    }
  };

  // Debug output
  // console.log(`MediaRow received title: "${title}"`);
  // console.log(`Split into catalogName: "${catalogName}" and addonName: "${addonName}"`);
  // console.log(`Image type: ${imageType}`);

  return (
    <Box 
      sx={{ 
        mb: disableBottomMargin ? 0 : 5, 
        ml: { xs: 2, md: 4 },
        mr: { xs: 2, md: 4 },
<<<<<<< HEAD
        position: 'relative',
        mt: { xs: -4, md: -4 }
=======
        position: 'relative'
>>>>>>> 14a5168f
      }}
      onMouseEnter={() => {
        setShowControls(true);
        checkScrollability();
      }}
      onMouseLeave={() => setShowControls(false)}
    >
      <Box sx={{ display: 'flex', alignItems: 'baseline', mb: 2 }}>
        {/* Main catalog title */}
        <Typography variant="h5" component="h2" fontWeight="bold" sx={{ color: 'white' }}>
          {catalogName}
        </Typography>
        
        {/* Addon source name */}
        {addonName && (
          <Typography 
            variant="body2" 
            component="span" 
            sx={{ 
              color: 'grey.500', 
              ml: 1.5, 
              fontSize: '0.8rem',
              fontWeight: 'normal' 
            }}
          >
            {addonName}
          </Typography>
        )}
      </Box>
      
      {/* Scroll Left Button */}
      {showControls && canScrollLeft && (
        <IconButton
          onClick={() => handleScroll('left')}
          sx={{
            position: 'absolute',
            left: 0,
            top: '50%',
            transform: 'translateY(-50%)',
            zIndex: 20,
            color: 'white',
            bgcolor: 'rgba(0, 0, 0, 0.5)',
            '&:hover': {
              bgcolor: 'rgba(0, 0, 0, 0.7)'
            },
            width: '40px',
            height: '80px',
            borderRadius: '4px'
          }}
        >
          <ArrowBackIosNewIcon />
        </IconButton>
      )}
      
      {/* Media Items Row */}
      <Box 
        ref={rowRef}
        onScroll={checkScrollability}
        sx={{
          display: 'flex',
          overflowX: 'auto',
          gap: 1, // Reduced from 2.5 to 1 to decrease space between items
          pb: 2, // Padding at the bottom for scrollbar room
          pt: 1, // Add some padding top to allow for scale effect without cutting off top
          perspective: '1000px', // For 3D hover effect if desired
          // Hide scrollbar visually but keep functionality
          '&::-webkit-scrollbar': {
            display: 'none',
          },
          msOverflowStyle: 'none',  // Changed to camelCase
          scrollbarWidth: 'none',  // Changed to camelCase
        }}
      >
        {items.map((item) => (
          <Box 
            key={item.id} 
            onClick={() => handleItemClick(item)}
            sx={getItemSx()} // Apply dynamic styles
          >
            {item.isLoading ? (
              // Skeleton loading animation
              <Skeleton
                variant="rectangular"
                animation="wave"
                width="100%"
                height="100%"
                sx={{
                  bgcolor: 'grey.800',
                  '&::after': {
                    background: 'linear-gradient(90deg, transparent, rgba(255, 255, 255, 0.1), transparent)',
                  },
                }}
              />
            ) : (
              // Normal image when loaded
              <Image
                src={getEnhancedImageUrl(item.imageUrl)}
                alt={item.alt}
                layout="fill"
                objectFit="cover"
                quality={isBackdrop ? 75 : 80} // Slightly lower quality for larger backdrop images if needed
                loading="lazy" // Add lazy loading for rows
                sizes={isBackdrop ? "(max-width: 600px) 220px, (max-width: 900px) 280px, 320px" : "(max-width: 600px) 140px, (max-width: 900px) 170px, 200px"}
              />
            )}
            {item.logoUrl && !item.isLoading && (
              <Box sx={{
                position: 'absolute',
                bottom: '8px',
                left: '8px',
                width: isBackdrop ? '40%' : '60%', // Adjust logo size based on image type
                maxWidth: isBackdrop ? '120px' : '100px', 
                maxHeight: isBackdrop ? '50px' : '40px',
                zIndex: 2, // Ensure logo is above the main image
                transition: 'opacity 0.3s ease',
                opacity: 0.9, // Slightly transparent by default
                'img': { // Target the img tag directly for objectFit
                    objectFit: 'contain',
                },
                '.item:hover &': { //This syntax might not work directly in sx, consider separate class or JS
                    opacity: 1,
                }
              }}>
                <Image 
                  src={getEnhancedImageUrl(item.logoUrl)}
                  alt={`${item.alt} logo`}
                  layout="fill"
                  // objectFit="contain" // Applied via sx to parent img tag instead
                  quality={70}
                />
              </Box>
            )}
          </Box>
        ))}
      </Box>
      
      {/* Scroll Right Button */}
      {showControls && canScrollRight && (
        <IconButton
          onClick={() => handleScroll('right')}
          sx={{
            position: 'absolute',
            right: 0,
            top: '50%',
            transform: 'translateY(-50%)',
            zIndex: 20,
            color: 'white',
            bgcolor: 'rgba(0, 0, 0, 0.5)',
            '&:hover': {
              bgcolor: 'rgba(0, 0, 0, 0.7)'
            },
            width: '40px',
            height: '80px',
            borderRadius: '4px'
          }}
        >
          <ArrowForwardIosIcon />
        </IconButton>
      )}
    </Box>
  );
};

export default MediaRow; <|MERGE_RESOLUTION|>--- conflicted
+++ resolved
@@ -1,15 +1,12 @@
 'use client';
 
-import React, { useRef, useState } from 'react';
+import React from 'react';
 import Box from '@mui/material/Box';
 import Typography from '@mui/material/Typography';
 import Image from 'next/image';
 import { useRouter } from 'next/navigation';
 import { SxProps, Theme } from '@mui/material/styles';
 import Skeleton from '@mui/material/Skeleton';
-import IconButton from '@mui/material/IconButton';
-import ArrowBackIosNewIcon from '@mui/icons-material/ArrowBackIosNew';
-import ArrowForwardIosIcon from '@mui/icons-material/ArrowForwardIos';
 
 // Add the image enhancement helper function
 const getEnhancedImageUrl = (url: string): string => {
@@ -52,10 +49,6 @@
 
 const MediaRow: React.FC<MediaRowProps> = ({ title, items, addonId, disableBottomMargin, imageType = 'poster' }) => {
   const router = useRouter();
-  const rowRef = useRef<HTMLDivElement>(null);
-  const [showControls, setShowControls] = useState(false);
-  const [canScrollLeft, setCanScrollLeft] = useState(false);
-  const [canScrollRight, setCanScrollRight] = useState(false);
   
   // Split the title by the bullet character to separate catalog name from addon name
   const titleParts = title.split(' • ');
@@ -71,39 +64,10 @@
 
   const isBackdrop = imageType === 'backdrop';
 
-  // Check if we can scroll left or right
-  const checkScrollability = () => {
-    if (rowRef.current) {
-      setCanScrollLeft(rowRef.current.scrollLeft > 0);
-      setCanScrollRight(
-        rowRef.current.scrollLeft < 
-        rowRef.current.scrollWidth - rowRef.current.clientWidth - 10 // 10px threshold
-      );
-    }
-  };
-
-  // Scroll the row left or right
-  const handleScroll = (direction: 'left' | 'right') => {
-    if (rowRef.current) {
-      const scrollAmount = rowRef.current.clientWidth * 0.8; // Scroll 80% of the visible width
-      const newPosition = direction === 'left' 
-        ? rowRef.current.scrollLeft - scrollAmount 
-        : rowRef.current.scrollLeft + scrollAmount;
-      
-      rowRef.current.scrollTo({
-        left: newPosition,
-        behavior: 'smooth'
-      });
-      
-      // Update scroll buttons visibility after scrolling
-      setTimeout(checkScrollability, 400); // Check after scroll animation
-    }
-  };
-
   const getItemSx = (): SxProps<Theme> => {
     const baseStyles: SxProps<Theme> = {
       position: 'relative',
-      borderRadius: '2px',
+      borderRadius: '6px',
       overflow: 'hidden',
       backgroundColor: 'grey.800',
       transition: 'transform 0.3s ease, box-shadow 0.3s ease',
@@ -138,24 +102,7 @@
   // console.log(`Image type: ${imageType}`);
 
   return (
-    <Box 
-      sx={{ 
-        mb: disableBottomMargin ? 0 : 5, 
-        ml: { xs: 2, md: 4 },
-        mr: { xs: 2, md: 4 },
-<<<<<<< HEAD
-        position: 'relative',
-        mt: { xs: -4, md: -4 }
-=======
-        position: 'relative'
->>>>>>> 14a5168f
-      }}
-      onMouseEnter={() => {
-        setShowControls(true);
-        checkScrollability();
-      }}
-      onMouseLeave={() => setShowControls(false)}
-    >
+    <Box sx={{ mb: disableBottomMargin ? 0 : 5, ml: { xs: 3, md: 7.5 } /* Match Hero margin */ }}>
       <Box sx={{ display: 'flex', alignItems: 'baseline', mb: 2 }}>
         {/* Main catalog title */}
         <Typography variant="h5" component="h2" fontWeight="bold" sx={{ color: 'white' }}>
@@ -179,38 +126,11 @@
         )}
       </Box>
       
-      {/* Scroll Left Button */}
-      {showControls && canScrollLeft && (
-        <IconButton
-          onClick={() => handleScroll('left')}
-          sx={{
-            position: 'absolute',
-            left: 0,
-            top: '50%',
-            transform: 'translateY(-50%)',
-            zIndex: 20,
-            color: 'white',
-            bgcolor: 'rgba(0, 0, 0, 0.5)',
-            '&:hover': {
-              bgcolor: 'rgba(0, 0, 0, 0.7)'
-            },
-            width: '40px',
-            height: '80px',
-            borderRadius: '4px'
-          }}
-        >
-          <ArrowBackIosNewIcon />
-        </IconButton>
-      )}
-      
-      {/* Media Items Row */}
       <Box 
-        ref={rowRef}
-        onScroll={checkScrollability}
         sx={{
           display: 'flex',
           overflowX: 'auto',
-          gap: 1, // Reduced from 2.5 to 1 to decrease space between items
+          gap: 2.5,
           pb: 2, // Padding at the bottom for scrollbar room
           pt: 1, // Add some padding top to allow for scale effect without cutting off top
           perspective: '1000px', // For 3D hover effect if desired
@@ -284,30 +204,6 @@
           </Box>
         ))}
       </Box>
-      
-      {/* Scroll Right Button */}
-      {showControls && canScrollRight && (
-        <IconButton
-          onClick={() => handleScroll('right')}
-          sx={{
-            position: 'absolute',
-            right: 0,
-            top: '50%',
-            transform: 'translateY(-50%)',
-            zIndex: 20,
-            color: 'white',
-            bgcolor: 'rgba(0, 0, 0, 0.5)',
-            '&:hover': {
-              bgcolor: 'rgba(0, 0, 0, 0.7)'
-            },
-            width: '40px',
-            height: '80px',
-            borderRadius: '4px'
-          }}
-        >
-          <ArrowForwardIosIcon />
-        </IconButton>
-      )}
     </Box>
   );
 };
